<Project ToolsVersion="4.0" xmlns="http://schemas.microsoft.com/developer/msbuild/2003">
    <PropertyGroup>
        <IncludeBuiltInRuntimes Condition="'$(IncludeBuiltInRuntimes)' == ''">true</IncludeBuiltInRuntimes>
    </PropertyGroup>
    <ItemGroup Condition="'$(IncludeBuiltInRuntimes)' == 'true'">
        <None Include="$(MSBuildThisFileDirectory)runtimes/libllama.dll">
            <CopyToOutputDirectory>PreserveNewest</CopyToOutputDirectory>
            <Link>runtimes/win-x64/native/libllama.dll</Link>
        </None>
        <None Include="$(MSBuildThisFileDirectory)runtimes/libllama-cuda11.dll">
            <CopyToOutputDirectory>PreserveNewest</CopyToOutputDirectory>
            <Link>runtimes/win-x64/native/cuda11/libllama.dll</Link>
        </None>
        <None Include="$(MSBuildThisFileDirectory)runtimes/libllama-cuda12.dll">
            <CopyToOutputDirectory>PreserveNewest</CopyToOutputDirectory>
            <Link>runtimes/win-x64/native/cuda12/libllama.dll</Link>
        </None>
        <None Include="$(MSBuildThisFileDirectory)runtimes/libllama.so">
            <CopyToOutputDirectory>PreserveNewest</CopyToOutputDirectory>
            <Link>runtimes/linux-x64/native/libllama.so</Link>
        </None>
        <None Include="$(MSBuildThisFileDirectory)runtimes/libllama-cuda11.so">
            <CopyToOutputDirectory>PreserveNewest</CopyToOutputDirectory>
            <Link>runtimes/linux-x64/native/cuda11/libllama.so</Link>
        </None>
        <None Include="$(MSBuildThisFileDirectory)runtimes/libllama-cuda12.so">
            <CopyToOutputDirectory>PreserveNewest</CopyToOutputDirectory>
            <Link>runtimes/linux-x64/native/cuda12/libllama.so</Link>
        </None>
        <None Include="$(MSBuildThisFileDirectory)runtimes/osx-arm64/libllama.dylib">
            <CopyToOutputDirectory>PreserveNewest</CopyToOutputDirectory>
<<<<<<< HEAD
            <Link>runtimes/osx-arm64/native/libllama.dylib</Link>
=======
            <Link>runtimes/osx-arm64/libllama.dylib</Link>
>>>>>>> ed479d17
        </None>
        <None Include="$(MSBuildThisFileDirectory)runtimes/osx-arm64/ggml-metal.metal">
            <CopyToOutputDirectory>PreserveNewest</CopyToOutputDirectory>
<<<<<<< HEAD
            <Link>runtimes/osx-arm64/native/ggml-metal.metal</Link>
=======
            <Link>runtimes/osx-arm64/ggml-metal.metal</Link>
>>>>>>> ed479d17
        </None>
        <None Include="$(MSBuildThisFileDirectory)runtimes/osx-x64/libllama.dylib">
            <CopyToOutputDirectory>PreserveNewest</CopyToOutputDirectory>
<<<<<<< HEAD
            <Link>runtimes/osx-x64/native/libllama.dylib</Link>
=======
            <Link>runtimes/osx-x64/libllama.dylib</Link>
>>>>>>> ed479d17
        </None>
    </ItemGroup>
</Project><|MERGE_RESOLUTION|>--- conflicted
+++ resolved
@@ -29,27 +29,15 @@
         </None>
         <None Include="$(MSBuildThisFileDirectory)runtimes/osx-arm64/libllama.dylib">
             <CopyToOutputDirectory>PreserveNewest</CopyToOutputDirectory>
-<<<<<<< HEAD
             <Link>runtimes/osx-arm64/native/libllama.dylib</Link>
-=======
-            <Link>runtimes/osx-arm64/libllama.dylib</Link>
->>>>>>> ed479d17
         </None>
         <None Include="$(MSBuildThisFileDirectory)runtimes/osx-arm64/ggml-metal.metal">
             <CopyToOutputDirectory>PreserveNewest</CopyToOutputDirectory>
-<<<<<<< HEAD
             <Link>runtimes/osx-arm64/native/ggml-metal.metal</Link>
-=======
-            <Link>runtimes/osx-arm64/ggml-metal.metal</Link>
->>>>>>> ed479d17
         </None>
         <None Include="$(MSBuildThisFileDirectory)runtimes/osx-x64/libllama.dylib">
             <CopyToOutputDirectory>PreserveNewest</CopyToOutputDirectory>
-<<<<<<< HEAD
             <Link>runtimes/osx-x64/native/libllama.dylib</Link>
-=======
-            <Link>runtimes/osx-x64/libllama.dylib</Link>
->>>>>>> ed479d17
         </None>
     </ItemGroup>
 </Project>